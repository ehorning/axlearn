[build-system]
requires = ["flit_core >=3.2,<4"]
build-backend = "flit_core.buildapi"

[project]
name = "axlearn"
version = "0.0.1"
description = "AXLearn"
readme = "README.md"
requires-python = ">=3.9"

# Production dependencies.
# Minimal requirments for axlearn/common/config.py.
dependencies = [
    "attrs>=23.1.0", # We use `type` in `attrs.field`
    "numpy==1.26.4",  # verified with tensorflow 2.14 RaggedTensor
]

[project.optional-dependencies]
# Core dependencies needed for jax based training and evaluation.
# Every time we upgrade JAX, we should try to bring the rest to the newest versions.
core = [
    "absl-py==2.1.0",
    "chex==0.1.86",  # chex 0.1.86 is required for jax 0.4.25.
    "importlab==0.7",  # breaks pytype on 0.8
    "jax==0.4.30",
    "jaxlib==0.4.30",
    "nltk==3.7",  # for text preprocessing
    "optax==0.1.7",  # optimizers (0.1.0 has known bugs).
    "portpicker",
    "protobuf>=3.20.3",
    "tensorboard-plugin-profile==2.14.0",
    # This has both x86 and arm64 wheels. Underneath the hood it uses tensorflow-macos since 2.13.
    "tensorflow==2.14.0",
    "tensorflow-datasets>=4.9.2",
    "tensorflow-io==0.34.0",  # 0.34.0 enabled macOS arm64 builds, but >= 0.35.0 hits 'pure virtual method called' with s3
    "tensorflow_text==2.14.0; platform_machine == 'x86_64'", # implied by seqio, but also used directly for text processing
    "tensorstore>=0.1.21",  # used for supporting GDA checkpoints
    "toml",  # for config management
    "typing-extensions==4.9.0",  # needed for typing.Protocol. >4.9.0 runs into attribute error `__non_callable_proto_members__`.
    "scipy==1.12.0",  # to avoid "module 'scipy.linalg' has no attribute 'tril'"
    "seqio==0.0.18",  # used for inputs
    "aqtp==0.4.0", # aqtp>=0.5.0 requires python>=3.10 due to the use of Union shorthand "|" in type hints.
    "flax==0.8.5", # for AQT, param converter and adapter.
    "prefixed==0.7.1", # For formatting file sizes, param counts, etc.
]

# Apple Silicon dependencies.
# Need to run `conda install -c apple tensorflow-deps` separately.
apple-silicon = [
    "tensorflow-metal==1.1.0; platform_machine == 'arm64'",
    # As of Nov 15, 2023, tensorflow_text has no arm64 build.
    # We need to manually build the wheel and install it, following instructions at https://github.com/tensorflow/text/tree/2.14#build-from-source-steps.
]

# Requirements for testing and development.
dev = [
    "black==23.1a1",  # formatting
    "diffusers==0.26.3", # diffuser dependency for golden config updates
    "einops",
    "evaluate",
    "isort",  # formatting
    "pre-commit",  # local pre commit hooks
    "pycocotools",  # COCO evaluation tools
    "pylint==2.17.7",
    "pytest",  # test runner
    "pytest-xdist",  # pytest plugin for test parallelism
    "pytype==2022.4.22",  # type checking
    "scikit-learn>=1.1.1",  # test-only
    # Fix AttributeError: module 'scipy.linalg' has no attribute 'tril' and related scipy import errors.
    "scipy==1.12.0",
    "sentencepiece != 0.1.92",
    "tqdm",  # test-only
    "timm==0.6.12",  # DiT Dependency test-only
    "torch>=1.12.1",  # test-only
    "torchvision==0.16.1",  # test-only
    "transformers==4.41.2",  # test-only
    "wandb",  # test-only
    "wrapt",  # implied by tensorflow-datasets, but also used in config tests.
]
# Requirements for GCP job management.
gcp = [
    "cloud-tpu-client",  # for creating and managing TPUs.
    "crcmod",  # for file uploads.
    "kubernetes",
    "google-api-core==2.17.1",
    "google-api-python-client==2.109.0",
    "google-auth==2.29.0",
    "google-auth[pyopenssl]",  # Ensures that we have compatible pyopenssl/cryptography pins.
    "google-cloud-storage==2.16.0",
    "google-cloud-core==2.3.3",
    "google-cloud-build==3.24.1",
    "ml_goodput_measurement==0.0.2",
    "pyOpenSSL>=22.1.0",  # compat with cryptography version.
]
# For TPU training.
# Note: Specify -f https://storage.googleapis.com/jax-releases/libtpu_releases.html during install.
tpu = [
<<<<<<< HEAD
    "axlearn[core,gcp]",
    "jax[tpu]==0.4.28",  # must be >=0.4.19 for compat with v5p.
=======
    "axlearn[gcp]",
    "jax[tpu]==0.4.30",  # must be >=0.4.19 for compat with v5p.
>>>>>>> cca553b4
]
# Vertex AI tensorboard.
vertexai_tensorboard = [
    # Required to fix a `distro-info` bug we run into when using `tb_gcp_tensorboard` from
    # `google_cloud_aiplatform[tensorboard]`. See:
    # [1] https://bugs.launchpad.net/ubuntu/+source/distro-info/+bug/1991606
    # [2] https://github.com/pypa/setuptools/issues/3772
    "setuptools==65.7.0",
    "google-cloud-aiplatform[tensorboard]",
    "tensorboard",
]
# Dataflow dependencies.
dataflow = [
    "apache-beam==2.55.1",
    "apache-beam[gcp]",
    "google-apitools",  # for beam pipeline
    "orjson==3.9.10",
]
# GPU custom kernel dependency.
gpu = [
    "triton==2.1.0",
    "jax[cuda12_pip]==0.4.30",
]
# Open API inference.
open_api = [
    "openai==1.35.1",
]
# MMAU benchmark.
mmau = [
    "openai==1.35.14",
    "anthropic==0.31.2",
    "nbformat==5.10.4",
    "plotly==5.22.0",
    "nbconvert==7.16.4",
    "google-cloud-aiplatform==1.50.0",
    "transformers==4.42.4",
]

[tool.flit.module]
# This defines the import name. https://flit.pypa.io/en/stable/pyproject_toml.html#module-section
name = "axlearn"

[project.scripts]
# Entrypoint for CLI.
axlearn = "axlearn.cli:main"

[tool.black]
line-length = 100
target-version = ['py38', 'py39']

[tool.ruff]
line-length = 100
target-version = 'py39'

[tool.pytest.ini_options]
addopts = "-rs -s -p no:warnings --junitxml=test-results/testing.xml"
markers = [
    "gs_login: tests needing GS login.",
    "tpu: tests needing access to a TPU device.",
    "high_cpu: tests that require a lot of CPU.",
    "fp64: tests that require 64-bit floating point precision.",
    "golden_config: golden config tests.",
    "golden_init: golden init tests.",
    "golden_regularizer: golden regularizer scale tests.",
    "golden_param_update: golden param update scale tests.",
]
testpaths = "."
junit_family="xunit2"

[tool.isort]
line_length = 100
profile = "black"<|MERGE_RESOLUTION|>--- conflicted
+++ resolved
@@ -96,13 +96,8 @@
 # For TPU training.
 # Note: Specify -f https://storage.googleapis.com/jax-releases/libtpu_releases.html during install.
 tpu = [
-<<<<<<< HEAD
     "axlearn[core,gcp]",
-    "jax[tpu]==0.4.28",  # must be >=0.4.19 for compat with v5p.
-=======
-    "axlearn[gcp]",
     "jax[tpu]==0.4.30",  # must be >=0.4.19 for compat with v5p.
->>>>>>> cca553b4
 ]
 # Vertex AI tensorboard.
 vertexai_tensorboard = [
