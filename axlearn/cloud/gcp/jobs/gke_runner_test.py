# Copyright © 2024 Apple Inc.

"""Tests GKERunnerJob."""

# pylint: disable=no-self-use,protected-access
import contextlib
from collections.abc import Iterator, Sequence
from typing import Optional, Union, cast
from unittest import mock

import kubernetes as k8s
from absl import app, flags
from absl.testing import parameterized

from axlearn.cloud.common.bastion import BASTION_JOB_VERSION_ENV_VAR
from axlearn.cloud.gcp import bundler, node_pool_provisioner
<<<<<<< HEAD
from axlearn.cloud.gcp.job import BASTION_JOB_VERSION_LABEL, GPUGKEA3HighJob, TPUGKEJob
=======
from axlearn.cloud.gcp.job import GPUGKEJob, TPUGKEJob
>>>>>>> a3bf5e27
from axlearn.cloud.gcp.jobs import gke_runner
from axlearn.cloud.gcp.jobs.bastion_vm_test import _mock_job
from axlearn.cloud.gcp.jobs.gke_runner import (
    _get_runner_or_exit,
    _infer_job_version,
    _infer_reservation,
)
from axlearn.cloud.gcp.jobset_utils import BASTION_JOB_VERSION_LABEL
from axlearn.cloud.gcp.node_pool import PRE_PROVISIONER_LABEL
from axlearn.cloud.gcp.test_utils import mock_gcp_settings


def _mock_replicated_jobs(reservations: Sequence[str], bastion_job_version: Optional[int] = None):
    job_version_label = (
        {"metadata": {"labels": {BASTION_JOB_VERSION_LABEL: str(bastion_job_version)}}}
        if bastion_job_version
        else {}
    )

    return [
        {
            "template": {
                "spec": {
                    "template": {
                        "spec": {
                            "nodeSelector": (
                                {"cloud.google.com/reservation-name": reservation}
                                if reservation != "spot"
                                else {"cloud.google.com/gke-spot": "true"}
                            )
                        },
                        **job_version_label,
                    },
                }
            }
        }
        for reservation in reservations
    ]


class GPUGKERunnerJobTest(parameterized.TestCase):
    """Tests GPUGKERunnerJob."""

    @contextlib.contextmanager
    def _job_config(
        self,
        *,
        name: str,
        cluster: str,
        service_account: str,
        gcsfuse_mount_spec: Optional[str] = None,
    ) -> Iterator[tuple[gke_runner.GPUGKERunnerJob.Config, dict]]:
        mock_user = mock.patch("os.environ", {"USER": "test"})
        mock_settings = {
            "project": "settings-project",
            "zone": "settings-zone-a",
            "ttl_bucket": "settings-ttl-bucket",
            "gke_cluster": "settings-cluster",
            "default_dockerfile": "settings-dockerfile",
            "docker_repo": "settings-repo",
        }
        with (
            mock_user,
            mock_gcp_settings(
                [gke_runner.__name__, bundler.__name__, node_pool_provisioner.__name__],
                mock_settings,
            ),
        ):
            fv = flags.FlagValues()
            gke_runner.GPUGKERunnerJob.define_flags(fv)
            if name:
                fv.set_default("name", name)
            if cluster:
                fv.set_default("cluster", cluster)
            if service_account:
                fv.set_default("service_account", service_account)
            if gcsfuse_mount_spec:
                fv.set_default("gcsfuse_mount_spec", gcsfuse_mount_spec)
            fv.set_default("instance_type", "gpu-a3-highgpu-8g-256")
            fv.mark_as_parsed()
            yield gke_runner.GPUGKERunnerJob.from_flags(fv), mock_settings

    @parameterized.product(
        name=[None, "test-name"],
        cluster=[None, "test-cluster"],
        service_account=[None, "test-sa"],
        gcsfuse_mount_spec=[None, ["gcs_path=my-test-path"]],
    )
    def test_from_flags(self, name, cluster, service_account, gcsfuse_mount_spec):
        with self._job_config(
            name=name,
            cluster=cluster,
            service_account=service_account,
            gcsfuse_mount_spec=gcsfuse_mount_spec,
        ) as (cfg, mock_settings):
            if name:
                self.assertEqual(cfg.name, name)
            else:
                self.assertIsNotNone(cfg.name)
            self.assertEqual(cfg.cluster, cluster or mock_settings["gke_cluster"])
            self.assertEqual(cfg.service_account, service_account or "default")
            if gcsfuse_mount_spec:
<<<<<<< HEAD
                fuse = cast(GPUGKEA3HighJob.Config, cfg.inner).gcsfuse_mount
=======
                fuse = cast(GPUGKEJob.Config, cfg.inner).builder.gcsfuse_mount
>>>>>>> a3bf5e27
                self.assertEqual(fuse.gcs_path, "my-test-path")

    @parameterized.product(
        status=[
            gke_runner.GKERunnerJob.Status.FAILED,
            gke_runner.GKERunnerJob.Status.SUCCEEDED,
            gke_runner.GKERunnerJob.Status.COMPLETED,
        ],
    )
    def test_exit(self, status):
        with self._job_config(
            name="test-name",
            cluster="test-cluster",
            service_account="test-sa",
        ) as (cfg, _):
            cfg.bundler.set(image="test")
            job: gke_runner.GPUGKERunnerJob = cfg.set(command="").instantiate()

            mock_job = mock.patch.multiple(
                job, _get_status=mock.Mock(return_value=status), _delete=mock.DEFAULT
            )

            with mock_job:
                job._execute()

    def test_delete(self):
        with self._job_config(
            name="test-name",
            cluster="test-cluster",
            service_account="test-sa",
        ) as (cfg, _):
            cfg.bundler.set(image="test")

            job: gke_runner.GPUGKERunnerJob = cfg.set(
                command="", status_interval_seconds=0
            ).instantiate()

            mock_job = mock.patch.multiple(
                job,
                _inner=mock.DEFAULT,
                _pre_provisioner=mock.DEFAULT,
            )

            with mock_job:
                job._delete()
                job._inner._delete.assert_called()  # pytype: disable=attribute-error

    def test_start(self):
        with self._job_config(
            name="test-name",
            cluster="test-cluster",
            service_account="test-sa",
        ) as (
            cfg,
            _,
        ):
            cfg.bundler.set(image="test")

            job: gke_runner.GPUGKERunnerJob = cfg.set(
                command="",
                status_interval_seconds=0,
            ).instantiate()

            mock_job = mock.patch.multiple(
                job,
                _get_status=mock.Mock(
                    side_effect=[
                        gke_runner.GKERunnerJob.Status.NOT_STARTED,
                        gke_runner.GKERunnerJob.Status.COMPLETED,
                    ]
                ),
                _get_job_credentials=mock.DEFAULT,
                _delete=mock.DEFAULT,
                _inner=mock.DEFAULT,
                _pre_provisioner=mock.DEFAULT,
            )

            with mock_job:
                job._execute()
                job._inner.execute.assert_called()  # pytype: disable=attribute-error


class TPUGKERunnerJobTest(parameterized.TestCase):
    """Tests TPUGKERunnerJob."""

    @contextlib.contextmanager
    def _job_config(
        self,
        *,
        name: str,
        cluster: str,
        service_account: str,
        enable_pre_provisioner: Optional[bool] = None,
        gcsfuse_mount_spec: Optional[str] = None,
        env_vars: Optional[dict] = None,
    ) -> Iterator[tuple[gke_runner.TPUGKERunnerJob.Config, dict]]:
        mock_user = mock.patch("os.environ", {"USER": "test"})
        mock_settings = {
            "project": "settings-project",
            "zone": "settings-zone-a",
            "ttl_bucket": "settings-ttl-bucket",
            "gke_cluster": "settings-cluster",
            "default_dockerfile": "settings-dockerfile",
            "docker_repo": "settings-repo",
        }
        with (
            mock_user,
            mock_gcp_settings(
                [gke_runner.__name__, bundler.__name__, node_pool_provisioner.__name__],
                mock_settings,
            ),
        ):
            fv = flags.FlagValues()
            gke_runner.TPUGKERunnerJob.define_flags(fv)
            if name:
                fv.set_default("name", name)
            if cluster:
                fv.set_default("cluster", cluster)
            if service_account:
                fv.set_default("service_account", service_account)
            fv.set_default("enable_pre_provisioner", enable_pre_provisioner)
            if gcsfuse_mount_spec:
                fv.set_default("gcsfuse_mount_spec", gcsfuse_mount_spec)
            if env_vars:
                fv.set_default("env", [f"{k}:{v}" for k, v in env_vars.items()])
            fv.set_default("instance_type", "tpu-v4-8")
            fv.mark_as_parsed()
            yield gke_runner.TPUGKERunnerJob.from_flags(fv), mock_settings

    @parameterized.product(
        name=[None, "test-name"],
        cluster=[None, "test-cluster"],
        service_account=[None, "test-sa"],
        enable_pre_provisioner=[None, False, True],
        gcsfuse_mount_spec=[None, ["gcs_path=my-test-path"]],
        env_vars=[None, {"test": "123"}],
    )
    def test_from_flags(
        self, name, cluster, service_account, enable_pre_provisioner, gcsfuse_mount_spec, env_vars
    ):
        with self._job_config(
            name=name,
            cluster=cluster,
            service_account=service_account,
            enable_pre_provisioner=enable_pre_provisioner,
            gcsfuse_mount_spec=gcsfuse_mount_spec,
            env_vars=env_vars,
        ) as (cfg, mock_settings):
            if name:
                self.assertEqual(cfg.name, name)
            else:
                self.assertIsNotNone(cfg.name)
            self.assertEqual(cfg.cluster, cluster or mock_settings["gke_cluster"])
            self.assertEqual(cfg.service_account, service_account or "default")
            self.assertEqual(cfg.enable_pre_provisioner, enable_pre_provisioner)
            if gcsfuse_mount_spec:
                fuse = cast(TPUGKEJob.Config, cfg.inner).builder.gcsfuse_mount
                self.assertEqual(fuse.gcs_path, "my-test-path")

            # Test that TPU defaults are set.
            self.assertIn("TPU_TYPE", cfg.env_vars)
            if env_vars is not None:
                for k, v in env_vars.items():
                    self.assertEqual(cfg.env_vars[k], v)

            # Instantiating should propagate fields.
            cfg.bundler.image = "FAKE"
            runner = cfg.instantiate()
            final_config: gke_runner.TPUGKERunnerJob.Config = runner.config
            inner_config: TPUGKEJob.Config = runner._inner.config
            for key, value in final_config.items():
                if key not in ("klass", "bundler") and key in inner_config.keys():
                    self.assertEqual(value, getattr(inner_config, key), msg=key)

    @parameterized.product(
        status=[
            gke_runner.GKERunnerJob.Status.FAILED,
            gke_runner.GKERunnerJob.Status.SUCCEEDED,
            gke_runner.GKERunnerJob.Status.COMPLETED,
        ],
        enable_pre_provisioner=[None, False, True],
    )
    def test_exit(self, status, enable_pre_provisioner):
        with self._job_config(
            name="test-name",
            cluster="test-cluster",
            service_account="test-sa",
            enable_pre_provisioner=enable_pre_provisioner,
        ) as (cfg, _):
            cfg.bundler.set(image="test")
            job: gke_runner.TPUGKERunnerJob = cfg.set(command="").instantiate()

            mock_job = mock.patch.multiple(
                job, _get_status=mock.Mock(return_value=status), _delete=mock.DEFAULT
            )

            with mock_job:
                job._execute()

    @parameterized.parameters(
        dict(
            status=dict(replicatedJobs=_mock_replicated_jobs(["test-reservation"])),
            expected="test-reservation",
        ),
        dict(
            status=dict(replicatedJobs=_mock_replicated_jobs(["spot"])),
            expected=None,
        ),
        dict(
            status=dict(replicatedJobs=_mock_replicated_jobs(["spot", "test-reservation"])),
            expected="test-reservation",
        ),
        dict(
            status=dict(replicatedJobs=[{"template": {}}]),
            expected=None,
        ),
    )
    def test_infer_reservation(self, status: dict, expected: Optional[str] = None):
        self.assertEqual(expected, _infer_reservation(status))

    @parameterized.parameters(
        dict(
            status=dict(
                replicatedJobs=_mock_replicated_jobs(["test-reservation"], bastion_job_version=None)
            ),
            expected=None,
        ),
        dict(
            status=dict(
                replicatedJobs=_mock_replicated_jobs(["test-reservation"], bastion_job_version=1)
            ),
            expected=1,
        ),
        dict(
            status=dict(replicatedJobs=_mock_replicated_jobs(["test-reservation"])),
            expected=None,
        ),
    )
    def test_infer_job_version(self, status: dict, expected: Optional[str] = None):
        self.assertEqual(expected, _infer_job_version(status))

    @parameterized.product(
        (
            # Conditions is set, so we use it.
            dict(
                tier=None,
                job_version=None,
                status=dict(
                    conditions=[
                        dict(type="COMPLETED", status="TRUE"),
                    ]
                ),
                spec=None,
                num_slices=1,
                expected=gke_runner.GKERunnerJob.Status.COMPLETED,
            ),
            # Ignore conditions with status.lower() != "true".
            dict(
                tier=None,
                job_version=None,
                status=dict(
                    conditions=[
                        dict(type="COMPLETED", status="FALSE"),
                        dict(type="FAILED", status="TRUE"),
                    ]
                ),
                spec=None,
                num_slices=1,
                expected=gke_runner.GKERunnerJob.Status.FAILED,
            ),
            # Missing conditions entirely, fallback to child job statuses.
            dict(
                tier=None,
                job_version=None,
                status=dict(
                    replicatedJobsStatus=[
                        dict(failed=0, ready=1, succeeded=0),
                    ],
                ),
                spec=None,
                num_slices=1,
                expected=gke_runner.GKERunnerJob.Status.READY,
            ),
            # Missing conditions entirely, fallback to child job statuses.
            # Ignore conditions with status.lower() != "true".
            dict(
                tier=None,
                job_version=None,
                status=dict(
                    conditions=[dict(type="COMPLETED", status="FALSE")],
                    replicatedJobsStatus=[
                        dict(failed=0, ready=1, succeeded=0),
                    ],
                ),
                spec=None,
                num_slices=1,
                expected=gke_runner.GKERunnerJob.Status.READY,
            ),
            # At least one job failed. We go to PENDING until conditions is set,
            # or until replicated job statuses change.
            dict(
                tier=None,
                job_version=None,
                status=dict(
                    replicatedJobsStatus=[
                        dict(failed=1, ready=1, succeeded=0),
                    ],
                ),
                spec=None,
                num_slices=2,
                expected=gke_runner.GKERunnerJob.Status.PENDING,
            ),
            # At least one job failed without conditions, and tier does not match.
            dict(
                tier="0",
                job_version=None,
                status=dict(
                    replicatedJobsStatus=[
                        dict(failed=1, ready=1, succeeded=0),
                    ],
                ),
                spec=None,
                num_slices=2,
                expected=gke_runner.GKERunnerJob.Status.RESCHEDULED,
            ),
            # Number of replicated job statuses do not match slices.
            dict(
                tier=None,
                job_version=None,
                status=dict(
                    replicatedJobsStatus=[
                        dict(failed=0, ready=1, succeeded=0),
                    ],
                ),
                spec=None,
                num_slices=2,
                expected=gke_runner.GKERunnerJob.Status.UNKNOWN,
            ),
            # All replicated jobs succeeded. No need to wait for jobset conditions.
            dict(
                tier=None,
                job_version=None,
                status=dict(
                    replicatedJobsStatus=[
                        dict(failed=0, ready=0, succeeded=2),
                    ],
                ),
                spec=None,
                num_slices=2,
                expected=gke_runner.GKERunnerJob.Status.SUCCEEDED,
            ),
            # Ignore active and missing statuses.
            dict(
                tier=None,
                job_version=None,
                status=dict(
                    replicatedJobsStatus=[
                        dict(active=1, ready=1),
                    ],
                ),
                spec=None,
                num_slices=1,
                expected=gke_runner.GKERunnerJob.Status.READY,
            ),
            # Missing jobset is reported as "not started".
            dict(
                tier=None,
                job_version=None,
                status=k8s.client.exceptions.ApiException(status=404),
                spec=None,
                num_slices=1,
                expected=gke_runner.GKERunnerJob.Status.NOT_STARTED,
            ),
            # All statuses are 0.
            dict(
                tier=None,
                job_version=None,
                status=dict(
                    replicatedJobsStatus=[
                        dict(failed=0, ready=0, succeeded=0),
                    ],
                ),
                spec=None,
                num_slices=2,
                expected=gke_runner.GKERunnerJob.Status.PENDING,
            ),
            # All statuses are 0 and tiers do not match (thus will be recreated).
            dict(
                tier="0",
                job_version=None,
                status=dict(
                    replicatedJobsStatus=[
                        dict(failed=0, ready=0, succeeded=0),
                    ],
                ),
                spec=None,
                num_slices=2,
                expected=gke_runner.GKERunnerJob.Status.RESCHEDULED,
            ),
            # Jobset reservation and bastion tier do not match.
            dict(
                tier="1",
                job_version=None,
                status={},
                spec=dict(replicatedJobs=_mock_replicated_jobs(["test-reservation"])),
                num_slices=2,
                expected=gke_runner.GKERunnerJob.Status.RESCHEDULED,
            ),
            # Jobset reservation and bastion tier do not match.
            dict(
                tier="1",
                job_version=None,
                status={},
                spec=dict(replicatedJobs=_mock_replicated_jobs(["spot", "test-reservation"])),
                num_slices=2,
                expected=gke_runner.GKERunnerJob.Status.RESCHEDULED,
            ),
            # Jobset reservation and bastion tier do not match.
            # In this case, we allow the job to keep running.
            dict(
                tier="0",
                job_version=None,
                status=dict(
                    replicatedJobsStatus=[
                        dict(active=2, ready=2),
                    ],
                ),
                spec=dict(replicatedJobs=_mock_replicated_jobs(["spot"])),
                num_slices=2,
                expected=gke_runner.GKERunnerJob.Status.READY,
            ),
            # Missing reservation / invalid spec will be treated as spot.
            dict(
                tier="0",
                job_version=None,
                status=dict(
                    replicatedJobsStatus=[
                        dict(active=2, ready=2),
                    ],
                ),
                spec=dict(replicatedJobs=[{"template": {}}]),
                num_slices=2,
                expected=gke_runner.GKERunnerJob.Status.READY,
            ),
            # Job version has increased from None.
            dict(
                tier="0",
                job_version=1,
                status=dict(
                    replicatedJobsStatus=[
                        dict(active=1, ready=1),
                    ],
                ),
                spec=dict(replicatedJobs=_mock_replicated_jobs(["test-reservation"], None)),
                num_slices=1,
                expected=gke_runner.GKERunnerJob.Status.UPDATING,
            ),
            # Job version has increased from a non-None number.
            dict(
                tier="0",
                job_version=4,
                status=dict(
                    replicatedJobsStatus=[
                        dict(active=1, ready=1),
                    ],
                ),
                spec=dict(replicatedJobs=_mock_replicated_jobs(["test-reservation"], 3)),
                num_slices=1,
                expected=gke_runner.GKERunnerJob.Status.UPDATING,
            ),
            # Job version has decreased, in which case, no update.
            dict(
                tier="0",
                job_version=1,
                status=dict(
                    replicatedJobsStatus=[
                        dict(active=1, ready=1),
                    ],
                ),
                spec=dict(replicatedJobs=_mock_replicated_jobs(["test-reservation"], 2)),
                num_slices=1,
                expected=gke_runner.GKERunnerJob.Status.READY,
            ),
            # Job version is set to None, in which case, no update.
            dict(
                tier="0",
                job_version=None,
                status=dict(
                    replicatedJobsStatus=[
                        dict(active=1, ready=1),
                    ],
                ),
                spec=dict(replicatedJobs=_mock_replicated_jobs(["test-reservation"], 2)),
                num_slices=1,
                expected=gke_runner.GKERunnerJob.Status.READY,
            ),
        ),
        enable_pre_provisioner=(None, False, True),
    )
    def test_get_status(
        self,
        status: dict,
        num_slices: int,
        expected: gke_runner.GKERunnerJob.Status,
        tier: str,
        job_version: Optional[int],
        spec: dict,
        enable_pre_provisioner: Optional[bool] = None,
    ):
        with self._job_config(
            name="test-name",
            cluster="test-cluster",
            service_account="test-sa",
            enable_pre_provisioner=enable_pre_provisioner,
        ) as (cfg, _):
            cfg.inner.accelerator.set(instance_type="v4-8", num_replicas=num_slices)
            cfg.bundler.set(image="test")
            job: gke_runner.TPUGKERunnerJob = cfg.set(command="").instantiate()

            if isinstance(status, Exception):
                mock_get_status = mock.Mock(side_effect=status)
            else:
                mock_get_status = mock.Mock(return_value=dict(status=status, spec=spec))

            with (
                mock.patch.dict(
                    "os.environ", {"BASTION_TIER": tier, BASTION_JOB_VERSION_ENV_VAR: job_version}
                ),
                mock.patch(
                    "kubernetes.client.CustomObjectsApi",
                    return_value=mock.Mock(get_namespaced_custom_object_status=mock_get_status),
                ),
            ):
                self.assertEqual(expected, job._get_status())

    @parameterized.parameters(
        # Don't need to reschedule if no node-pool exists.
        dict(node_pool_by_provisioner={}, expect_delete_count=0),
        # Test a case when tier=0 matches reservation.
        dict(
            node_pool_by_provisioner={
                "test-name": [
                    {
                        "name": "pool0",
                        "config": {
                            "reservationAffinity": {
                                "key": "compute.googleapis.com/reservation-name",
                                "values": ["test-reservation"],
                            },
                            "labels": {"provisioner-nodepool-id": "test-name"},
                        },
                    }
                ]
            },
            tier=0,
            expect_delete_count=0,
            enable_pre_provisioner=False,
        ),
        # Test a case when tier=1 matches spot.
        dict(
            node_pool_by_provisioner={
                "test-name": [
                    {
                        "name": "pool0",
                        "config": {
                            "taints": [
                                {
                                    "key": "cloud.google.com/gke-spot",
                                    "value": "true",
                                    "effect": "NO_SCHEDULE",
                                }
                            ],
                            "labels": {"provisioner-nodepool-id": "test-name"},
                        },
                    }
                ]
            },
            tier=1,
            expect_delete_count=0,
            enable_pre_provisioner=False,
        ),
        # Tier=0 doesn't match spot, and delete goes through the first time.
        dict(
            node_pool_by_provisioner={
                "test-name": [
                    {
                        "name": "pool0",
                        "config": {
                            "taints": [
                                {
                                    "key": "cloud.google.com/gke-spot",
                                    "value": "true",
                                    "effect": "NO_SCHEDULE",
                                }
                            ],
                            "labels": {"provisioner-nodepool-id": "test-name"},
                        },
                    }
                ]
            },
            tier=0,
            expect_delete_count=1,
            enable_pre_provisioner=False,
        ),
        # Tier=1 doesn't match reservation, and delete goes through the first time.
        dict(
            node_pool_by_provisioner={
                "test-name": [
                    {
                        "name": "pool0",
                        "config": {
                            "reservationAffinity": {
                                "key": "compute.googleapis.com/reservation-name",
                                "values": ["test-reservation"],
                            },
                            "labels": {"provisioner-nodepool-id": "test-name"},
                        },
                    }
                ]
            },
            tier=1,
            expect_delete_count=1,
            enable_pre_provisioner=False,
        ),
        # Don't need to reschedule if no node-pool exists.
        dict(node_pool_by_provisioner={}, expect_delete_count=0, enable_pre_provisioner=True),
        # Test a case when tier=0 matches reservation.
        dict(
            node_pool_by_provisioner={
                "test-name": [
                    {
                        "name": "pool0",
                        "config": {
                            "reservationAffinity": {
                                "key": "compute.googleapis.com/reservation-name",
                                "values": ["test-reservation"],
                            },
                            "labels": {PRE_PROVISIONER_LABEL: "test-name"},
                        },
                    }
                ]
            },
            tier=0,
            expect_delete_count=0,
            enable_pre_provisioner=True,
        ),
        # Test a case when tier=1 matches spot.
        dict(
            node_pool_by_provisioner={
                "test-name": [
                    {
                        "name": "pool0",
                        "config": {
                            "taints": [
                                {
                                    "key": "cloud.google.com/gke-spot",
                                    "value": "true",
                                    "effect": "NO_SCHEDULE",
                                }
                            ],
                            "labels": {PRE_PROVISIONER_LABEL: "test-name"},
                        },
                    }
                ]
            },
            tier=1,
            expect_delete_count=0,
            enable_pre_provisioner=True,
        ),
        # Tier=0 doesn't match spot, and delete goes through the first time.
        dict(
            node_pool_by_provisioner={
                "test-name": [
                    {
                        "name": "pool0",
                        "config": {
                            "taints": [
                                {
                                    "key": "cloud.google.com/gke-spot",
                                    "value": "true",
                                    "effect": "NO_SCHEDULE",
                                }
                            ],
                            "labels": {PRE_PROVISIONER_LABEL: "test-name"},
                        },
                    }
                ]
            },
            tier=0,
            expect_delete_count=1,
            enable_pre_provisioner=True,
        ),
        # Tier=1 doesn't match reservation, and delete goes through the first time.
        dict(
            node_pool_by_provisioner={
                "test-name": [
                    {
                        "name": "pool0",
                        "config": {
                            "reservationAffinity": {
                                "key": "compute.googleapis.com/reservation-name",
                                "values": ["test-reservation"],
                            },
                            "labels": {PRE_PROVISIONER_LABEL: "test-name"},
                        },
                    }
                ]
            },
            tier=1,
            expect_delete_count=1,
            enable_pre_provisioner=True,
        ),
    )
    def test_reschedule(
        self,
        node_pool_by_provisioner,
        expect_delete_count,
        tier=None,
        enable_pre_provisioner=False,
    ):
        with self._job_config(
            name="test-name",
            cluster="test-cluster",
            service_account="test-sa",
            enable_pre_provisioner=enable_pre_provisioner,
        ) as (cfg, _):
            cfg.bundler.set(image="test")
            # Node pool test cases assume "test-name".
            self.assertEqual("test-name", cfg.name)

            job: gke_runner.TPUGKERunnerJob = cfg.set(
                command="",
                status_interval_seconds=0,
                enable_pre_provisioner=enable_pre_provisioner,
            ).instantiate()

            mock_job = mock.patch.multiple(
                job,
                _get_status=mock.Mock(
                    side_effect=[
                        gke_runner.GKERunnerJob.Status.RESCHEDULED,
                        gke_runner.GKERunnerJob.Status.COMPLETED,
                    ]
                ),
                _get_job_credentials=mock.DEFAULT,
                _delete=mock.DEFAULT,
                _inner=mock.DEFAULT,
                _pre_provisioner=mock.DEFAULT,
            )
            mock_list_node_pools_by_label_key = mock.Mock(return_value=node_pool_by_provisioner)
            mock_delete_node_pools = mock.Mock()
            mock_node_pool = mock.patch.multiple(
                gke_runner.__name__,
                delete_node_pools=mock_delete_node_pools,
                list_node_pools_by_label_key=mock_list_node_pools_by_label_key,
            )
            mock_env = mock.patch("os.environ", {"BASTION_TIER": tier} if tier is not None else {})
            with mock_env, mock_job, mock_node_pool:
                job._reschedule()

                self.assertEqual(expect_delete_count, mock_delete_node_pools.call_count)

                # Jobset should always be deleted.
                job._inner._delete.assert_called()  # pytype: disable=attribute-error

    @parameterized.parameters(None, False, True)
    def test_delete(self, enable_pre_provisioner):
        with self._job_config(
            name="test-name",
            cluster="test-cluster",
            service_account="test-sa",
            enable_pre_provisioner=enable_pre_provisioner,
        ) as (
            cfg,
            _,
        ):
            cfg.bundler.set(image="test")

            job: gke_runner.TPUGKERunnerJob = cfg.set(
                command="",
                status_interval_seconds=0,
                enable_pre_provisioner=enable_pre_provisioner,
            ).instantiate()

            mock_job = mock.patch.multiple(
                job,
                _inner=mock.DEFAULT,
                _pre_provisioner=mock.DEFAULT,
            )

            with mock_job:
                job._delete()

                job._inner._delete.assert_called()  # pytype: disable=attribute-error

                if enable_pre_provisioner:
                    # pytype: disable=attribute-error
                    job._pre_provisioner.delete_for.assert_called()
                    # pytype: enable=attribute-error

    @parameterized.parameters(None, False, True)
    def test_start(self, enable_pre_provisioner):
        with self._job_config(
            name="test-name",
            cluster="test-cluster",
            service_account="test-sa",
            enable_pre_provisioner=enable_pre_provisioner,
        ) as (
            cfg,
            _,
        ):
            cfg.bundler.set(image="test")

            job: gke_runner.TPUGKERunnerJob = cfg.set(
                command="",
                status_interval_seconds=0,
                enable_pre_provisioner=enable_pre_provisioner,
            ).instantiate()

            mock_job = mock.patch.multiple(
                job,
                _get_status=mock.Mock(
                    side_effect=[
                        gke_runner.GKERunnerJob.Status.NOT_STARTED,
                        gke_runner.GKERunnerJob.Status.COMPLETED,
                    ]
                ),
                _get_job_credentials=mock.DEFAULT,
                _delete=mock.DEFAULT,
                _inner=mock.DEFAULT,
                _pre_provisioner=mock.DEFAULT,
            )

            with mock_job:
                job._execute()

                if enable_pre_provisioner:
                    # pytype: disable=attribute-error
                    job._pre_provisioner.create_for.assert_called()
                    # pytype: enable=attribute-error

                job._inner.execute.assert_called()  # pytype: disable=attribute-error

    @parameterized.parameters(None, False, True)
    def test_update(self, enable_pre_provisioner):
        with self._job_config(
            name="test-name",
            cluster="test-cluster",
            service_account="test-sa",
            enable_pre_provisioner=enable_pre_provisioner,
        ) as (
            cfg,
            _,
        ):
            cfg.bundler.set(image="test")

            job: gke_runner.TPUGKERunnerJob = cfg.set(
                command="",
                status_interval_seconds=0,
                enable_pre_provisioner=enable_pre_provisioner,
            ).instantiate()

            mock_job = mock.patch.multiple(
                job,
                _get_status=mock.Mock(
                    side_effect=[
                        gke_runner.GKERunnerJob.Status.UPDATING,
                        gke_runner.GKERunnerJob.Status.COMPLETED,
                    ]
                ),
                _get_job_credentials=mock.DEFAULT,
                _delete=mock.DEFAULT,
                _inner=mock.DEFAULT,
                _pre_provisioner=mock.DEFAULT,
            )

            with mock_job:
                job._execute()

                # pytype: disable=attribute-error
                job._pre_provisioner.delete_for.assert_not_called()
                job._inner._delete.assert_called()
                # pytype: enable=attribute-error


class MainTest(parameterized.TestCase):
    """Tests CLI entrypoint."""

    @parameterized.parameters(
        dict(instance_type="tpu", expected=gke_runner.TPUGKERunnerJob),
        dict(instance_type="tpu-v4-8", expected=gke_runner.TPUGKERunnerJob),
        dict(instance_type="gpu-a3-highgpu-8g-256", expected=gke_runner.GPUGKERunnerJob),
        dict(instance_type="gpu", expected=app.UsageError("instance_type")),
    )
    def test_get_runner_or_exit(self, instance_type: str, expected: Union[Exception, type]):
        if isinstance(expected, Exception):
            with self.assertRaisesRegex(type(expected), str(expected)):
                _get_runner_or_exit(instance_type)
        else:
            self.assertEqual(expected, _get_runner_or_exit(instance_type))

    @parameterized.product(
        [
            dict(runner=gke_runner.TPUGKERunnerJob, instance_type="tpu-v4-8"),
            dict(runner=gke_runner.GPUGKERunnerJob, instance_type="gpu-a3-highgpu-8g-256"),
        ],
        action=["start", "stop", "update"],
    )
    def test_load_kube_config(self, action, runner, instance_type):
        # load_kube_config should only be called if using gke action.
        mock_settings = {
            "project": "settings-project",
            "zone": "settings-zone",
            "gke_cluster": "settings-cluster",
        }
        mock_job = _mock_job(
            runner,
            bundler_kwargs={},
            settings_kwargs=mock_settings,
        )
        mock_utils = mock.patch.multiple(
            gke_runner.__name__,
            load_kube_config=mock.DEFAULT,
            delete_k8s_jobset=mock.DEFAULT,
            with_tpu_training_defaults=mock.DEFAULT,
            list_node_pools_by_label_key=mock.DEFAULT,
        )
        with mock_gcp_settings(gke_runner.__name__, mock_settings), mock_job, mock_utils as m:
            fv = flags.FlagValues()
            gke_runner.TPUGKERunnerJob.define_flags(fv)
            fv.set_default("name", "test")
            fv.set_default("instance_type", instance_type)
            fv.mark_as_parsed()
            gke_runner.main(["cli", action, "test_command"], flag_values=fv)
            call_kwargs = m["load_kube_config"].call_args[1]
            self.assertEqual("settings-project", call_kwargs["project"])
            self.assertEqual("settings-zone", call_kwargs["zone"])
            self.assertEqual("settings-cluster", call_kwargs["cluster"])

    @parameterized.parameters(
        # Node pools for test-job-0 exists.
        dict(
            node_pool_by_provisioner={
                "test-job-0": [
                    {
                        "name": "pool0",
                        "config": {"labels": {PRE_PROVISIONER_LABEL: "test-job-0"}},
                    },
                    {
                        "name": "pool1",
                        "config": {"labels": {PRE_PROVISIONER_LABEL: "test-job-0"}},
                    },
                ]
            },
            expect_delete_np_count=2,
        ),
        # No node pools for test-job-0.
        dict(
            node_pool_by_provisioner={
                "test-job-1": [
                    {
                        "name": "pool0",
                        "config": {"labels": {PRE_PROVISIONER_LABEL: "test-job-1"}},
                    },
                    {
                        "name": "pool1",
                        "config": {"labels": {PRE_PROVISIONER_LABEL: "test-job-1"}},
                    },
                ]
            },
            expect_delete_np_count=0,
        ),
    )
    def test_stop(self, node_pool_by_provisioner, expect_delete_np_count):
        mock_job = _mock_job(
            gke_runner.TPUGKERunnerJob,
            bundler_kwargs={},
            settings_kwargs={},
        )
        mock_settings = {
            "project": "settings-project",
            "zone": "settings-zone",
            "gke_cluster": "settings-cluster",
        }

        mock_utils = mock.patch.multiple(
            gke_runner.__name__,
            load_kube_config=mock.DEFAULT,
            delete_k8s_jobset=mock.DEFAULT,
            with_tpu_training_defaults=mock.DEFAULT,
            list_node_pools_by_label_key=mock.Mock(return_value=node_pool_by_provisioner),
            delete_node_pools=mock.DEFAULT,
        )
        with mock_gcp_settings(gke_runner.__name__, mock_settings), mock_job, mock_utils:
            fv = flags.FlagValues()
            gke_runner.TPUGKERunnerJob.define_flags(fv)
            fv.set_default("name", "test-job-0")
            fv.mark_as_parsed()
            gke_runner.main(["cli", "stop"], flag_values=fv)

            # pytype: disable=attribute-error
            gke_runner.delete_k8s_jobset.assert_called()
            gke_runner.delete_node_pools.assert_called()
            self.assertEqual(
                expect_delete_np_count,
                len(gke_runner.delete_node_pools.call_args.args[0]),
            )
            # pytype: enable=attribute-error<|MERGE_RESOLUTION|>--- conflicted
+++ resolved
@@ -14,11 +14,7 @@
 
 from axlearn.cloud.common.bastion import BASTION_JOB_VERSION_ENV_VAR
 from axlearn.cloud.gcp import bundler, node_pool_provisioner
-<<<<<<< HEAD
-from axlearn.cloud.gcp.job import BASTION_JOB_VERSION_LABEL, GPUGKEA3HighJob, TPUGKEJob
-=======
-from axlearn.cloud.gcp.job import GPUGKEJob, TPUGKEJob
->>>>>>> a3bf5e27
+from axlearn.cloud.gcp.job import TPUGKEJob
 from axlearn.cloud.gcp.jobs import gke_runner
 from axlearn.cloud.gcp.jobs.bastion_vm_test import _mock_job
 from axlearn.cloud.gcp.jobs.gke_runner import (
@@ -57,155 +53,6 @@
         }
         for reservation in reservations
     ]
-
-
-class GPUGKERunnerJobTest(parameterized.TestCase):
-    """Tests GPUGKERunnerJob."""
-
-    @contextlib.contextmanager
-    def _job_config(
-        self,
-        *,
-        name: str,
-        cluster: str,
-        service_account: str,
-        gcsfuse_mount_spec: Optional[str] = None,
-    ) -> Iterator[tuple[gke_runner.GPUGKERunnerJob.Config, dict]]:
-        mock_user = mock.patch("os.environ", {"USER": "test"})
-        mock_settings = {
-            "project": "settings-project",
-            "zone": "settings-zone-a",
-            "ttl_bucket": "settings-ttl-bucket",
-            "gke_cluster": "settings-cluster",
-            "default_dockerfile": "settings-dockerfile",
-            "docker_repo": "settings-repo",
-        }
-        with (
-            mock_user,
-            mock_gcp_settings(
-                [gke_runner.__name__, bundler.__name__, node_pool_provisioner.__name__],
-                mock_settings,
-            ),
-        ):
-            fv = flags.FlagValues()
-            gke_runner.GPUGKERunnerJob.define_flags(fv)
-            if name:
-                fv.set_default("name", name)
-            if cluster:
-                fv.set_default("cluster", cluster)
-            if service_account:
-                fv.set_default("service_account", service_account)
-            if gcsfuse_mount_spec:
-                fv.set_default("gcsfuse_mount_spec", gcsfuse_mount_spec)
-            fv.set_default("instance_type", "gpu-a3-highgpu-8g-256")
-            fv.mark_as_parsed()
-            yield gke_runner.GPUGKERunnerJob.from_flags(fv), mock_settings
-
-    @parameterized.product(
-        name=[None, "test-name"],
-        cluster=[None, "test-cluster"],
-        service_account=[None, "test-sa"],
-        gcsfuse_mount_spec=[None, ["gcs_path=my-test-path"]],
-    )
-    def test_from_flags(self, name, cluster, service_account, gcsfuse_mount_spec):
-        with self._job_config(
-            name=name,
-            cluster=cluster,
-            service_account=service_account,
-            gcsfuse_mount_spec=gcsfuse_mount_spec,
-        ) as (cfg, mock_settings):
-            if name:
-                self.assertEqual(cfg.name, name)
-            else:
-                self.assertIsNotNone(cfg.name)
-            self.assertEqual(cfg.cluster, cluster or mock_settings["gke_cluster"])
-            self.assertEqual(cfg.service_account, service_account or "default")
-            if gcsfuse_mount_spec:
-<<<<<<< HEAD
-                fuse = cast(GPUGKEA3HighJob.Config, cfg.inner).gcsfuse_mount
-=======
-                fuse = cast(GPUGKEJob.Config, cfg.inner).builder.gcsfuse_mount
->>>>>>> a3bf5e27
-                self.assertEqual(fuse.gcs_path, "my-test-path")
-
-    @parameterized.product(
-        status=[
-            gke_runner.GKERunnerJob.Status.FAILED,
-            gke_runner.GKERunnerJob.Status.SUCCEEDED,
-            gke_runner.GKERunnerJob.Status.COMPLETED,
-        ],
-    )
-    def test_exit(self, status):
-        with self._job_config(
-            name="test-name",
-            cluster="test-cluster",
-            service_account="test-sa",
-        ) as (cfg, _):
-            cfg.bundler.set(image="test")
-            job: gke_runner.GPUGKERunnerJob = cfg.set(command="").instantiate()
-
-            mock_job = mock.patch.multiple(
-                job, _get_status=mock.Mock(return_value=status), _delete=mock.DEFAULT
-            )
-
-            with mock_job:
-                job._execute()
-
-    def test_delete(self):
-        with self._job_config(
-            name="test-name",
-            cluster="test-cluster",
-            service_account="test-sa",
-        ) as (cfg, _):
-            cfg.bundler.set(image="test")
-
-            job: gke_runner.GPUGKERunnerJob = cfg.set(
-                command="", status_interval_seconds=0
-            ).instantiate()
-
-            mock_job = mock.patch.multiple(
-                job,
-                _inner=mock.DEFAULT,
-                _pre_provisioner=mock.DEFAULT,
-            )
-
-            with mock_job:
-                job._delete()
-                job._inner._delete.assert_called()  # pytype: disable=attribute-error
-
-    def test_start(self):
-        with self._job_config(
-            name="test-name",
-            cluster="test-cluster",
-            service_account="test-sa",
-        ) as (
-            cfg,
-            _,
-        ):
-            cfg.bundler.set(image="test")
-
-            job: gke_runner.GPUGKERunnerJob = cfg.set(
-                command="",
-                status_interval_seconds=0,
-            ).instantiate()
-
-            mock_job = mock.patch.multiple(
-                job,
-                _get_status=mock.Mock(
-                    side_effect=[
-                        gke_runner.GKERunnerJob.Status.NOT_STARTED,
-                        gke_runner.GKERunnerJob.Status.COMPLETED,
-                    ]
-                ),
-                _get_job_credentials=mock.DEFAULT,
-                _delete=mock.DEFAULT,
-                _inner=mock.DEFAULT,
-                _pre_provisioner=mock.DEFAULT,
-            )
-
-            with mock_job:
-                job._execute()
-                job._inner.execute.assert_called()  # pytype: disable=attribute-error
 
 
 class TPUGKERunnerJobTest(parameterized.TestCase):
@@ -1017,7 +864,7 @@
     @parameterized.parameters(
         dict(instance_type="tpu", expected=gke_runner.TPUGKERunnerJob),
         dict(instance_type="tpu-v4-8", expected=gke_runner.TPUGKERunnerJob),
-        dict(instance_type="gpu-a3-highgpu-8g-256", expected=gke_runner.GPUGKERunnerJob),
+        dict(instance_type="gpu-a3-highgpu-8g-256", expected=gke_runner.GKERunnerJob),
         dict(instance_type="gpu", expected=app.UsageError("instance_type")),
     )
     def test_get_runner_or_exit(self, instance_type: str, expected: Union[Exception, type]):
@@ -1030,7 +877,7 @@
     @parameterized.product(
         [
             dict(runner=gke_runner.TPUGKERunnerJob, instance_type="tpu-v4-8"),
-            dict(runner=gke_runner.GPUGKERunnerJob, instance_type="gpu-a3-highgpu-8g-256"),
+            dict(runner=gke_runner.GKERunnerJob, instance_type="gpu-a3-highgpu-8g-256"),
         ],
         action=["start", "stop", "update"],
     )
