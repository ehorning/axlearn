# syntax=docker/dockerfile:1

ARG TARGET=base
ARG BASE_IMAGE=python:3.9-slim

FROM ${BASE_IMAGE} AS base

RUN apt-get update
RUN apt-get install -y apt-transport-https ca-certificates gnupg curl gcc g++

# Install git.
RUN apt-get install -y git

# Install gcloud. https://cloud.google.com/sdk/docs/install
RUN echo "deb [signed-by=/usr/share/keyrings/cloud.google.gpg] https://packages.cloud.google.com/apt cloud-sdk main" | tee -a /etc/apt/sources.list.d/google-cloud-sdk.list && \
    curl https://packages.cloud.google.com/apt/doc/apt-key.gpg | gpg --dearmor -o /usr/share/keyrings/cloud.google.gpg && \
    apt-get update -y && apt-get install google-cloud-cli -y

# Install screen and other utils for launch script.
RUN apt-get install -y jq screen ca-certificates

# Setup.
RUN mkdir -p /root
WORKDIR /root
# Introduce the minimum set of files for install.
COPY README.md README.md
COPY pyproject.toml pyproject.toml
RUN mkdir axlearn && touch axlearn/__init__.py
# Setup venv to suppress pip warnings.
ENV VIRTUAL_ENV=/opt/venv
RUN python -m venv $VIRTUAL_ENV
ENV PATH="$VIRTUAL_ENV/bin:$PATH"
# Install dependencies.
RUN pip install flit
RUN pip install --upgrade pip

################################################################################
# CI container spec.                                                           #
################################################################################

# Leverage multi-stage build for unit tests.
FROM base as ci

# TODO(markblee): Remove gcp,vertexai_tensorboard from CI.
RUN pip install .[core,dev,gcp,vertexai_tensorboard]
COPY . .

# Defaults to an empty string, i.e. run pytest against all files.
ARG PYTEST_FILES=''
# Defaults to empty string, i.e. do NOT skip precommit
ARG SKIP_PRECOMMIT=''
# `exit 1` fails the build.
RUN ./run_tests.sh $SKIP_PRECOMMIT "${PYTEST_FILES}"

################################################################################
# Bastion container spec.                                                      #
################################################################################

FROM base AS bastion

# TODO(markblee): Consider copying large directories separately, to cache more aggressively.
# TODO(markblee): Is there a way to skip the "production" deps?
COPY . /root/
RUN pip install .[core,gcp,vertexai_tensorboard]

################################################################################
# Dataflow container spec.                                                     #
################################################################################

FROM base AS dataflow

# Beam workers default to creating a new virtual environment on startup. Instead, we want them to
# pickup the venv setup above. An alternative is to install into the global environment.
ENV RUN_PYTHON_SDK_IN_DEFAULT_ENVIRONMENT=1
RUN pip install .[core,gcp,dataflow]
COPY . .

# Dataflow workers can't start properly if the entrypoint is not set
# See: https://cloud.google.com/dataflow/docs/guides/build-container-image#use_a_custom_base_image
COPY --from=apache/beam_python3.9_sdk:2.52.0 /opt/apache/beam /opt/apache/beam
ENTRYPOINT ["/opt/apache/beam/boot"]

################################################################################
# TPU container spec.                                                          #
################################################################################

FROM base AS tpu

RUN apt-get install -y google-perftools

# TODO(markblee): Support extras.
ENV PIP_FIND_LINKS=https://storage.googleapis.com/jax-releases/libtpu_releases.html
# Ensure we install the TPU version, even if building locally.
# Jax will fallback to CPU when run on a machine without TPU.
RUN pip install .[core,tpu]
<<<<<<< HEAD
ENV LIB_TPU_DATE=20240815
COPY *.whl .
RUN pip install *$LIB_TPU_DATE*.whl
# Workaround for v6e jax init bug
ENV JAX_FORCE_TPU_INIT=true
ENV JAX_PLATFORMS=tpu,cpu
ENV ENABLE_PJRT_COMPATIBILITY=true
ENV TPU_SLICE_BUILDER_DUMP_CHIP_FORCE=true
ENV TPU_SLICE_BUILDER_DUMP_ICI=true
=======
>>>>>>> cca553b4
COPY . .

################################################################################
# GPU container spec.                                                          #
################################################################################

FROM base AS gpu

RUN apt-get install -y google-perftools

# TODO(markblee): Support extras.
ENV PIP_FIND_LINKS=https://storage.googleapis.com/jax-releases/jax_cuda_releases.html
RUN pip install .[core,gpu]
COPY . .

################################################################################
# Final target spec.                                                           #
################################################################################

FROM ${TARGET} AS final<|MERGE_RESOLUTION|>--- conflicted
+++ resolved
@@ -61,7 +61,7 @@
 # TODO(markblee): Consider copying large directories separately, to cache more aggressively.
 # TODO(markblee): Is there a way to skip the "production" deps?
 COPY . /root/
-RUN pip install .[core,gcp,vertexai_tensorboard]
+RUN pip install .[core,core,gcp,vertexai_tensorboard]
 
 ################################################################################
 # Dataflow container spec.                                                     #
@@ -93,7 +93,6 @@
 # Ensure we install the TPU version, even if building locally.
 # Jax will fallback to CPU when run on a machine without TPU.
 RUN pip install .[core,tpu]
-<<<<<<< HEAD
 ENV LIB_TPU_DATE=20240815
 COPY *.whl .
 RUN pip install *$LIB_TPU_DATE*.whl
@@ -103,8 +102,6 @@
 ENV ENABLE_PJRT_COMPATIBILITY=true
 ENV TPU_SLICE_BUILDER_DUMP_CHIP_FORCE=true
 ENV TPU_SLICE_BUILDER_DUMP_ICI=true
-=======
->>>>>>> cca553b4
 COPY . .
 
 ################################################################################
